--- conflicted
+++ resolved
@@ -1,12 +1,7 @@
 '''
 
-<<<<<<< HEAD
-    nalyze the narrative paths in each world by looking at topic transitions in each world.
-
-=======
     Analyze the narrative paths in each world by looking at topic transitions in each world
     
->>>>>>> e88ddc5e
 '''
 
 
